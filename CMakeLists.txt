--- conflicted
+++ resolved
@@ -84,11 +84,7 @@
 endif()
 
 # Path for Fortran Module files
-<<<<<<< HEAD
-set(CMAKE_Fortran_MODULE_DIRECTORY ${CMAKE_BINARY_DIR}/mod )
-=======
 set(CMAKE_Fortran_MODULE_DIRECTORY ${CMAKE_BINARY_DIR}/mod)
->>>>>>> 66fdeccd
 
 # Add IRL Libraries that we are creating
 if(BUILD_SHARED_LIBS)
@@ -114,15 +110,11 @@
 
 # C++ IRL Base
 target_include_directories(irl PUBLIC "${PROJECT_SOURCE_DIR}")
-<<<<<<< HEAD
-target_link_libraries(irl INTERFACE PUBLIC Eigen3::Eigen)
-=======
 target_link_libraries(irl INTERFACE PUBLIC Eigen::Eigen)
 
 # target_link_libraries(irl INTERFACE PUBLIC CGAL::CGAL)
 target_link_libraries(irl PUBLIC quadmath)
 
->>>>>>> 66fdeccd
 if(IRL_USE_ABSL)
   target_include_directories(irl SYSTEM PUBLIC "${PROJECT_SOURCE_DIR}/external/abseil-cpp")
   target_link_libraries(irl PUBLIC absl::inlined_vector absl::flat_hash_map)
@@ -134,14 +126,11 @@
 # Fortran Interface
 target_link_libraries(irl_fortran PUBLIC irl_c)
 
-<<<<<<< HEAD
 if(NOT IRL_BUILD_FORTRAN)
-  set_target_properties(irl_c irl_fortran 
-			PROPERTIES EXCLUDE_FROM_ALL TRUE)
+  set_target_properties(irl_c irl_fortran
+    PROPERTIES EXCLUDE_FROM_ALL TRUE)
 endif()
 
-=======
->>>>>>> 66fdeccd
 # Directory for test files
 # Will automatically download GoogleTest and compile it to
 # use for the testing framework.
@@ -174,14 +163,14 @@
   PATTERN "*.tpp" # select header files
 )
 install(DIRECTORY "${CMAKE_SOURCE_DIR}/external/abseil-cpp" # source directory
-        DESTINATION "include/external" # target directory
-        FILES_MATCHING # install only matched files
-        PATTERN "*.h"# select header files
+  DESTINATION "include/external" # target directory
+  FILES_MATCHING # install only matched files
+  PATTERN "*.h" # select header files
 )
 install(DIRECTORY "${CMAKE_SOURCE_DIR}/external/abseil-cpp" # source directory
-        DESTINATION "include/external" # target directory
-        FILES_MATCHING # install only matched files
-        PATTERN "*.inc"# select header files
+  DESTINATION "include/external" # target directory
+  FILES_MATCHING # install only matched files
+  PATTERN "*.inc" # select header files
 )
 
 if(IRL_BUILD_FORTRAN)
